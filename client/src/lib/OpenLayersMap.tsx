import { useEffect, useRef, useState, useCallback } from 'react';
import Map from 'ol/Map';
import View from 'ol/View';
import TileLayer from 'ol/layer/Tile';
import VectorLayer from 'ol/layer/Vector';
import VectorSource from 'ol/source/Vector';
import OSM from 'ol/source/OSM';
import { Feature } from 'ol';
import { Point, Polygon, LineString, MultiPolygon, Circle as CircleGeometry } from 'ol/geom';
import { Style, Fill, Stroke, Circle, Text, Icon } from 'ol/style';
import { fromLonLat, toLonLat } from 'ol/proj';
import { Draw, Modify, Select } from 'ol/interaction';
import { click } from 'ol/events/condition';
import GeoJSON from 'ol/format/GeoJSON';
import Geolocation from 'ol/Geolocation';
import Control from 'ol/control/Control'; // Import Control class
import { ITask, IUser, IFeature, IBoundary } from '../../../shared/schema';
import { getFeatureIcon } from '../components/FeatureIcons';
import { getStatusColor } from '../components/FeatureIcon';
import { Shapefile } from '@/components/ShapefileLayer';
import 'ol/ol.css';

// Import custom icons (keeping as fallback)
import towerIcon from '@assets/tower-removebg-preview_1750282584510.png';
import manholeIcon from '@assets/manhole-removebg-preview_1750282584509.png';
import fibercableIcon from '@assets/fibercable-removebg-preview_1750282584507.png';
import parcelIcon from '@assets/land-removebg-preview_1750282584509.png';

// Map various status names to our standardized status types
const mapToStandardStatus = (status: string): string => {
  const normalizedStatus = status.toLowerCase();
  if (normalizedStatus === 'complete' || normalizedStatus === 'completed' || normalizedStatus === 'review_accepted') {
    return 'complete';
  } else if (normalizedStatus === 'assigned' || normalizedStatus === 'in progress' || normalizedStatus === 'submit-review' || normalizedStatus === 'review_inprogress' || normalizedStatus === 'inprogress') {
    return 'assigned';
  } else if (normalizedStatus === 'in-complete' || normalizedStatus === 'review_reject' || normalizedStatus === 'delayed') {
    return 'delayed';
  } else {
    return 'unassigned';
  }
};

// Define status colors matching our SVG system (kept for backward compatibility)
const statusColors = {
  'Unassigned': '#000000', // black
  'Assigned': '#3B82F6',   // blue
  'In Progress': '#3B82F6', // blue (treated as assigned)
  'Completed': '#10B981',   // green
  'Complete': '#10B981',    // green (alternative naming)
  'In-Complete': '#EF4444', // red (treated as delayed)
  'Submit-Review': '#3B82F6', // blue (treated as assigned)
  'Review_Accepted': '#10B981', // green
  'Review_Reject': '#EF4444',   // red
  'Review_inprogress': '#3B82F6', // blue
  'delayed': '#EF4444'      // red
};

// Enhanced Location Control with better visibility and bottom-right positioning
class LocationControl extends Control {
  private map: Map;
  private button: HTMLButtonElement;
  private locationLayer: VectorLayer<VectorSource>;
  private accuracyLayer: VectorLayer<VectorSource>;

  constructor(
    map: Map, 
    locationLayer: VectorLayer<VectorSource>, 
    accuracyLayer: VectorLayer<VectorSource>
  ) {
    const button = document.createElement('button');
    const element = document.createElement('div');
    
    super({
      element: element,
    });

    this.map = map;
    this.button = button;
    this.locationLayer = locationLayer;
    this.accuracyLayer = accuracyLayer;

    // Style the container - POSITIONED ABOVE ZOOM CONTROLS
    element.className = 'ol-unselectable ol-control';
    element.style.cssText = `
      bottom: 78px;
      right: 8px;
      position: absolute;
      pointer-events: auto;
    `;

    // Create standard location icon
    const locationSVG = this.createLocationIcon();
    
    // Style the button with SOLID BACKGROUND for better visibility
    button.innerHTML = locationSVG;
    
    button.style.cssText = `
      background-color: rgba(255, 255, 255, 0.95);
      border: 1px solid rgba(0, 0, 0, 0.2);
      border-radius: 4px;
      cursor: pointer;
      height: 2.375em;
      width: 2.375em;
      display: flex;
      align-items: center;
      justify-content: center;
      font-size: 1.14em;
      font-weight: 700;
      text-decoration: none;
      text-align: center;
      pointer-events: auto;
      user-select: none;
      box-shadow: 0 2px 4px rgba(0, 0, 0, 0.2);
      transition: all 0.2s ease;
    `;

    button.title = 'Show your location';
    button.type = 'button';

    // Enhanced hover effects for better visibility
    button.addEventListener('mouseenter', () => {
      button.style.backgroundColor = 'rgba(255, 255, 255, 1)';
      button.style.boxShadow = '0 4px 8px rgba(0, 0, 0, 0.3)';
      button.style.transform = 'translateY(-1px)';
    });

    button.addEventListener('mouseleave', () => {
      button.style.backgroundColor = 'rgba(255, 255, 255, 0.95)';
      button.style.boxShadow = '0 2px 4px rgba(0, 0, 0, 0.2)';
      button.style.transform = 'translateY(0)';
    });

    // Add click handler with console logging
    button.addEventListener('click', (e) => {
      e.preventDefault();
      e.stopPropagation();
      console.log('🎯 Location button clicked!');
      this.handleLocationClick();
    });
    
    element.appendChild(button);
    console.log('📍 Location control created and button attached');
  }

  private createLocationIcon(isLoading: boolean = false): string {
    if (isLoading) {
      // Loading spinner - with darker color for better visibility
      return `
        <svg width="20" height="20" viewBox="0 0 24 24" fill="none" xmlns="http://www.w3.org/2000/svg">
          <circle cx="12" cy="12" r="9" stroke="#666" stroke-width="2" fill="none" opacity="0.3"/>
          <path d="M12 3C16.97 3 21 7.03 21 12" stroke="#2563eb" stroke-width="2" stroke-linecap="round">
            <animateTransform attributeName="transform" type="rotate" dur="1s" repeatCount="indefinite" values="0 12 12;360 12 12"/>
          </path>
        </svg>
      `;
    }
    
    // Standard current location icon with better contrast (darker colors)
    return `
      <svg width="20" height="20" viewBox="0 0 24 24" fill="none" xmlns="http://www.w3.org/2000/svg">
        <!-- Outer circle -->
        <circle cx="12" cy="12" r="8" stroke="#374151" stroke-width="1.5" fill="none"/>
        <!-- Center dot -->
        <circle cx="12" cy="12" r="2.5" fill="#2563eb"/>
        <!-- Radiating lines -->
        <line x1="12" y1="2" x2="12" y2="5" stroke="#374151" stroke-width="1.5" stroke-linecap="round"/>
        <line x1="12" y1="19" x2="12" y2="22" stroke="#374151" stroke-width="1.5" stroke-linecap="round"/>
        <line x1="2" y1="12" x2="5" y2="12" stroke="#374151" stroke-width="1.5" stroke-linecap="round"/>
        <line x1="19" y1="12" x2="22" y2="12" stroke="#374151" stroke-width="1.5" stroke-linecap="round"/>
      </svg>
    `;
  }

  private handleLocationClick() {
    console.log('🎯 Handling location click...');
    
    // Update button to show loading state
    this.button.innerHTML = this.createLocationIcon(true);
    this.button.title = 'Getting location...';
    this.button.style.cursor = 'wait';

    // Check if geolocation is supported
    if (!navigator.geolocation) {
      console.error('❌ Geolocation not supported');
      window.dispatchEvent(new CustomEvent('locationError', {
        detail: { 
          message: 'Geolocation not supported',
          instructions: 'Your browser does not support location services.'
        }
      }));
      this.resetButton();
      return;
    }

    console.log('🎯 Requesting current position...');
    
    // Request location with navigator.geolocation directly
    navigator.geolocation.getCurrentPosition(
      (position) => {
        console.log('✅ Location found:', position.coords);
        const { latitude, longitude } = position.coords;
        
        // Convert to map projection and animate to location
        const coords = fromLonLat([longitude, latitude]);
        this.map.getView().animate({
          center: coords,
          zoom: Math.max(this.map.getView().getZoom() || 15, 16),
          duration: 1000
        });

        // Add location marker using the layer reference
        const locationSource = this.locationLayer.getSource();
        if (locationSource) {
          // Clear existing location markers
          locationSource.clear();
          
          // Add new location marker
          const locationFeature = new Feature({
            geometry: new Point(coords),
            name: 'user-location'
          });
          locationSource.addFeature(locationFeature);
          console.log('📍 Added location marker to map');
        }

        // Add accuracy circle if accuracy is available
        if (position.coords.accuracy) {
          const accuracySource = this.accuracyLayer.getSource();
          if (accuracySource) {
            accuracySource.clear();
            
            // Create accuracy circle using Circle geometry
            const accuracyFeature = new Feature({
              geometry: new CircleGeometry(coords, position.coords.accuracy),
              name: 'location-accuracy'
            });
            accuracySource.addFeature(accuracyFeature);
            console.log('📍 Added accuracy circle to map');
          }
        }

        // Dispatch success event
        window.dispatchEvent(new CustomEvent('locationSuccess', {
          detail: { 
            message: 'Location found successfully!',
            latitude: latitude.toFixed(6),
            longitude: longitude.toFixed(6)
          }
        }));

        // Reset button
        this.resetButton();
      },
      (error) => {
        console.error('❌ Location error:', error);
        
        let errorMessage = 'Unable to get your location';
        let instructions = '';
        
        switch (error.code) {
          case error.PERMISSION_DENIED:
            errorMessage = 'Location access denied';
            instructions = 'Please enable location permissions in your browser settings and try again.';
            break;
          case error.POSITION_UNAVAILABLE:
            errorMessage = 'Location information is unavailable';
            instructions = 'Please check your GPS or internet connection.';
            break;
          case error.TIMEOUT:
            errorMessage = 'Location request timed out';
            instructions = 'Please try again.';
            break;
          default:
            errorMessage = 'An unknown error occurred';
            instructions = 'Please try again.';
            break;
        }
        
        // Dispatch error event
        window.dispatchEvent(new CustomEvent('locationError', {
          detail: { 
            message: errorMessage,
            instructions: instructions
          }
        }));

        // Reset button
        this.resetButton();
      },
      {
        enableHighAccuracy: true,
        timeout: 15000,
        maximumAge: 60000
      }
    );
  }

  private resetButton() {
    this.button.innerHTML = this.createLocationIcon();
    this.button.title = 'Show your location';
    this.button.style.cursor = 'pointer';
    console.log('🔄 Button reset to normal state');
  }
}

// Helper function to convert SVG to data URI - UPDATED with enhanced status mapping
const createSVGIcon = (featureType: string, status: string, size: number = 24): string => {
  const standardStatus = mapToStandardStatus(status);
  const color = getStatusColor(standardStatus);
  let svgContent = '';

  switch (featureType) {
    case 'Tower':
      svgContent = `<svg width="${size}" height="${size}" viewBox="0 0 24 24" fill="${color}" xmlns="http://www.w3.org/2000/svg">
        <path d="M7 2L12 7L17 2V4L12 9L7 4V2Z"/>
        <path d="M6 10H18V12H16V20H8V12H6V10Z"/>
        <path d="M10 14H14V16H10V14Z"/>
        <path d="M11 18H13V19H11V18Z"/>
      </svg>`;
      break;
    case 'Manhole':
      svgContent = `<svg width="${size}" height="${size}" viewBox="0 0 24 24" fill="none" xmlns="http://www.w3.org/2000/svg">
        <circle cx="12" cy="12" r="10" fill="none" stroke="${color}" stroke-width="2"/>
        <circle cx="12" cy="12" r="6" fill="none" stroke="${color}" stroke-width="1"/>
        <rect x="10" y="10" width="4" height="4" fill="${color}"/>
        <path d="M12 2V6M12 18V22M22 12H18M6 12H2" stroke="${color}" stroke-width="1"/>
      </svg>`;
      break;
    case 'FiberCable':
      svgContent = `<svg width="${size}" height="${size}" viewBox="0 0 24 24" fill="none" xmlns="http://www.w3.org/2000/svg">
        <path d="M3 12C3 7.03 7.03 3 12 3S21 7.03 21 12 16.97 21 12 21" fill="none" stroke="${color}" stroke-width="2"/>
        <path d="M8 12C8 9.79 9.79 8 12 8S16 9.79 16 12 14.21 16 12 16" fill="none" stroke="${color}" stroke-width="2"/>
        <circle cx="12" cy="12" r="2" fill="${color}"/>
        <path d="M2 18L6 14M18 6L22 2" stroke="${color}" stroke-width="1"/>
      </svg>`;
      break;
    case 'Parcel':
    default:
      svgContent = `<svg width="${size}" height="${size}" viewBox="0 0 24 24" fill="none" xmlns="http://www.w3.org/2000/svg">
        <path d="M3 3H21V21H3V3Z" fill="none" stroke="${color}" stroke-width="2"/>
        <path d="M8 8H16V16H8V8Z" fill="${color}" fill-opacity="0.3"/>
        <path d="M6 6L10 10M18 6L14 10M6 18L10 14M18 18L14 14" stroke="${color}" stroke-width="1"/>
      </svg>`;
      break;
  }

  return `data:image/svg+xml;charset=utf-8,${encodeURIComponent(svgContent)}`;
};

const featureColors = {
  'Tower': '#E91E63',
  'Manhole': '#9C27B0',
  'FiberCable': '#3F51B5',
  'Parcel': '#009688'
};

interface MapProps {
  center?: [number, number];
  zoom?: number;
  features?: IFeature[];
  teams?: IUser[];
  boundaries?: IBoundary[];
  tasks?: ITask[];
  allTeams?: any[];
  shapefiles?: Shapefile[];
  activeFilters?: string[];
  onFeatureClick?: (feature: IFeature) => void;
  onBoundaryClick?: (boundary: IBoundary) => void;
  onTeamClick?: (team: IUser) => void;
  onShapefileClick?: (shapefile: any) => void;
  onMapClick?: (latlng: { lat: number; lng: number }) => void;
  onMapDoubleClick?: () => void;
  onPolygonCreated?: (polygon: { name: string; coordinates: number[][][] }) => void;
  onLineCreated?: (line: { coordinates: { lat: number; lng: number }[] }) => void;
  selectionMode?: boolean;
  drawingMode?: boolean;
  pointSelectionMode?: boolean;
  lineDrawingMode?: boolean;
  linePoints?: { lat: number; lng: number }[];
  className?: string;
  clearDrawnPolygon?: boolean;
  onMapReady?: (mapMethods: { 
    panTo: (lat: number, lng: number, zoom?: number) => void;
    zoomToFeature: (featureId: string) => boolean;
    zoomToBoundary: (boundaryId: string) => boolean;
    getMapState: () => { center: [number, number]; zoom: number };
  }) => void;
}

const OpenLayersMap = ({
  center = [67.0011, 24.8607],
  zoom = 13,
  features = [],
  teams = [],
  boundaries = [],
  tasks = [],
  allTeams = [],
  shapefiles = [],
  activeFilters = ['All'],
  onFeatureClick,
  onBoundaryClick,
  onTeamClick,
  onShapefileClick,
  onMapClick,
  onMapDoubleClick,
  onPolygonCreated,
  onLineCreated,
  selectionMode = false,
  drawingMode = false,
  pointSelectionMode = false,
  lineDrawingMode = false,
  linePoints = [],
  className = 'h-full w-full',
  clearDrawnPolygon = false,
  onMapReady
}: MapProps) => {
  const mapRef = useRef<Map | null>(null);
  const mapContainerRef = useRef<HTMLDivElement>(null);
  const featuresLayerRef = useRef<VectorLayer<VectorSource> | null>(null);
  const teamsLayerRef = useRef<VectorLayer<VectorSource> | null>(null);
  const boundariesLayerRef = useRef<VectorLayer<VectorSource> | null>(null);
  const tasksLayerRef = useRef<VectorLayer<VectorSource> | null>(null);
  const shapefilesLayerRef = useRef<VectorLayer<VectorSource> | null>(null);
  const selectedLocationLayerRef = useRef<VectorLayer<VectorSource> | null>(null);
  const selectedLocationSourceRef = useRef<VectorSource | null>(null);
  const drawInteractionRef = useRef<Draw | null>(null);
  const drawLayerRef = useRef<VectorLayer<VectorSource> | null>(null);
  const selectInteractionRef = useRef<Select | null>(null);

  // OpenLayers Geolocation references
  const geolocationRef = useRef<Geolocation | null>(null);
  const locationLayerRef = useRef<VectorLayer<VectorSource> | null>(null);
  const accuracyLayerRef = useRef<VectorLayer<VectorSource> | null>(null);
  const locationControlRef = useRef<LocationControl | null>(null);

  // State for triggering shapefile re-processing on zoom changes
  // Removed shapefileUpdateTrigger state as it was causing excessive re-renders

  // Initialize map
  useEffect(() => {
    if (!mapContainerRef.current || mapRef.current) return;

    // Create vector sources for different layers
    const featuresSource = new VectorSource();
    const teamsSource = new VectorSource();
    const boundariesSource = new VectorSource();
    const tasksSource = new VectorSource();
    const shapefilesSource = new VectorSource();
    const selectedLocationSource = new VectorSource();
    selectedLocationSourceRef.current = selectedLocationSource;
    
    // Create sources for location tracking
    const locationSource = new VectorSource();
    const accuracySource = new VectorSource();

    // Create vector layers
    // Create shapefile layer for uploaded shapefiles with enhanced styling
    shapefilesLayerRef.current = new VectorLayer({
      source: shapefilesSource,
      style: function(feature) {
        const geometry = feature.getGeometry()?.getType();
        const properties = feature.getProperties();
        
        // Default style for shapefiles
        const defaultStyle = new Style({
          stroke: new Stroke({
            color: 'rgba(59, 130, 246, 0.8)', // Blue with transparency
            width: 2
          }),
          fill: new Fill({
            color: 'rgba(59, 130, 246, 0.1)' // Very light blue fill
          })
        });

        // Check if feature has custom style properties
        if (properties.fillColor || properties.strokeColor) {
          return new Style({
            stroke: new Stroke({
              color: properties.strokeColor || 'rgba(59, 130, 246, 0.8)',
              width: properties.strokeWidth || 2
            }),
            fill: new Fill({
              color: properties.fillColor || 'rgba(59, 130, 246, 0.1)'
            })
          });
        }

        // Style based on geometry type
        if (geometry === 'Point' || geometry === 'MultiPoint') {
          return new Style({
            image: new Circle({
              radius: 6,
              fill: new Fill({ color: 'rgba(59, 130, 246, 0.8)' }),
              stroke: new Stroke({ color: '#ffffff', width: 2 })
            })
          });
        } else if (geometry === 'LineString' || geometry === 'MultiLineString') {
          return new Style({
            stroke: new Stroke({
              color: 'rgba(59, 130, 246, 0.8)',
              width: 3,
              lineDash: properties.lineDash ? [10, 10] : undefined
            })
          });
        } else if (geometry === 'Polygon' || geometry === 'MultiPolygon') {
          return defaultStyle;
        }

        // Add label if name property exists
        const name = properties.name || properties.NAME || properties.label || properties.LABEL;
        if (name) {
          return [
            defaultStyle,
            new Style({
              text: new Text({
                text: String(name),
                font: '12px sans-serif',
                fill: new Fill({ color: '#000000' }),
                stroke: new Stroke({ color: '#ffffff', width: 3 }),
                overflow: true,
                textAlign: 'center',
                textBaseline: 'middle'
              })
            })
          ];
        }

        return defaultStyle;
      },
      zIndex: 100 // Lowest z-index for shapefiles (was 600)
    });

    // Create boundaries layer with higher z-index than shapefiles
    boundariesLayerRef.current = new VectorLayer({
      source: boundariesSource,
      style: (feature) => {
        const assignedTeam = feature.get('assignedTeam');
        const isSelected = feature.get('selected');
        
        const baseColor = assignedTeam ? '#10B981' : '#6B7280'; // Green if assigned, gray if not
        const fillOpacity = isSelected ? 0.3 : 0.1;
        const strokeWidth = isSelected ? 3 : 2;
        
        return new Style({
          stroke: new Stroke({
            color: baseColor,
            width: strokeWidth,
            lineDash: [5, 5]
          }),
          fill: new Fill({
            color: `${baseColor}${Math.round(fillOpacity * 255).toString(16).padStart(2, '0')}`
          })
        });
      },
      zIndex: 200 // Higher than shapefiles (was not set)
    });

    // Create features layer with higher z-index
    featuresLayerRef.current = new VectorLayer({
      source: featuresSource,
      style: (feature) => {
        const featureType = feature.get('feaType');
        const status = feature.get('feaStatus') || feature.get('status') || 'Unassigned';
        const standardStatus = mapToStandardStatus(status);
        
        // Get the appropriate icon based on feature type
        const iconSrc = getFeatureIcon(featureType, standardStatus);
        
        if (iconSrc) {
          return new Style({
            image: new Icon({
              src: iconSrc,
              scale: 1,
              anchor: [0.5, 1],
              anchorXUnits: 'fraction',
              anchorYUnits: 'fraction'
            })
          });
        }
        
        // Fallback style if no icon is available
        return new Style({
          image: new Circle({
            radius: 8,
            fill: new Fill({ color: getStatusColor(standardStatus) }),
            stroke: new Stroke({ color: '#ffffff', width: 2 })
          })
        });
      },
      zIndex: 300 // Higher than boundaries and shapefiles (was not set)
    });

    // Create tasks layer with even higher z-index
    tasksLayerRef.current = new VectorLayer({
      source: tasksSource,
      style: (feature) => {
        const status = feature.get('status') || 'Unassigned';
        const color = statusColors[status] || '#000000';
        
        return new Style({
          image: new Circle({
            radius: 6,
            fill: new Fill({ color: color }),
            stroke: new Stroke({ color: '#ffffff', width: 2 })
          }),
          text: new Text({
            text: feature.get('name') || '',
            offsetY: -15,
            font: '12px sans-serif',
            fill: new Fill({ color: '#000000' }),
            stroke: new Stroke({ color: '#ffffff', width: 3 })
          })
        });
      },
      zIndex: 400 // Higher than features (was not set)
    });

    // Create teams layer with appropriate z-index
    teamsLayerRef.current = new VectorLayer({
      source: teamsSource,
      style: (feature) => {
        return new Style({
          image: new Circle({
            radius: 10,
            fill: new Fill({ color: '#3B82F6' }),
            stroke: new Stroke({ color: '#ffffff', width: 2 })
          }),
          text: new Text({
            text: feature.get('name') || '',
            offsetY: -20,
            font: 'bold 12px sans-serif',
            fill: new Fill({ color: '#1E40AF' }),
            stroke: new Stroke({ color: '#ffffff', width: 3 })
          })
        });
      },
      zIndex: 500 // Higher than tasks (was not set)
    });

    selectedLocationLayerRef.current = new VectorLayer({
      source: selectedLocationSource,
      style: new Style({
        image: new Circle({
          radius: 8,
          fill: new Fill({ color: '#FF0000' }),
          stroke: new Stroke({ color: '#ffffff', width: 2 })
        })
      }),
      zIndex: 600
    });
    
    // Create location accuracy layer
    accuracyLayerRef.current = new VectorLayer({
      source: accuracySource,
      style: new Style({
        fill: new Fill({
          color: 'rgba(76, 175, 80, 0.1)' // Light green for accuracy circle
        }),
        stroke: new Stroke({
          color: '#4CAF50',
          width: 2
        })
      }),
      zIndex: 700
    });
    
    // Create location marker layer
    locationLayerRef.current = new VectorLayer({
      source: locationSource,
      style: new Style({
        image: new Circle({
          radius: 10,
          fill: new Fill({ color: '#4CAF50' }),
          stroke: new Stroke({ color: '#ffffff', width: 3 })
        })
      }),
      zIndex: 800 // Highest priority for user location
    });

    // Create map
    const persistedCenter = (() => {
      try {
        const raw = localStorage.getItem('map_center');
        if (!raw) return center;
        const parsed = JSON.parse(raw);
        if (Array.isArray(parsed) && parsed.length === 2) return parsed as [number, number];
      } catch {}
      return center;
    })();
    const persistedZoom = (() => {
      try {
        const raw = localStorage.getItem('map_zoom');
        if (!raw) return zoom;
        const z = Number(raw);
        return Number.isFinite(z) ? z : zoom;
      } catch {}
      return zoom;
    })();

    const map = new Map({
      target: mapContainerRef.current,
      layers: [
        new TileLayer({
          source: new OSM()
        }),
<<<<<<< HEAD
        // Order layers from bottom to top (first added = bottom)
        shapefilesLayerRef.current,    // Bottom layer - shapefiles
        boundariesLayerRef.current,     // Above shapefiles
        featuresLayerRef.current,       // Above boundaries
        tasksLayerRef.current,          // Above features
        teamsLayerRef.current,          // Above tasks
=======
        // Ensure shapefiles are ALWAYS below features and boundaries
        shapefilesLayerRef.current,
        boundariesLayerRef.current,
        featuresLayerRef.current,
        teamsLayerRef.current,
        tasksLayerRef.current,
>>>>>>> a660b3cf
        selectedLocationLayerRef.current,
        accuracyLayerRef.current,       // Accuracy circle
        locationLayerRef.current        // User location marker on top
      ],
      view: new View({
        center: fromLonLat(persistedCenter),
        zoom: persistedZoom
      })
    });

    // Style zoom controls to bottom right position
    const addZoomControlStyles = () => {
      const style = document.createElement('style');
      style.textContent = `
        .ol-zoom {
          top: auto !important;
          left: auto !important;
          bottom: 8px !important;
          right: 8px !important;
          position: absolute !important;
        }
        .ol-zoom button {
          background-color: rgba(255, 255, 255, 0.95) !important;
          border: 1px solid rgba(0, 0, 0, 0.2) !important;
          border-radius: 4px !important;
          box-shadow: 0 2px 4px rgba(0, 0, 0, 0.2) !important;
          transition: all 0.2s ease !important;
          margin: 1px !important;
          width: 2.375em !important;
          height: 1.875em !important;
          font-size: 1.14em !important;
          font-weight: 700 !important;
        }
        .ol-zoom button:hover {
          background-color: rgba(255, 255, 255, 1) !important;
          box-shadow: 0 4px 8px rgba(0, 0, 0, 0.3) !important;
          transform: translateY(-1px) !important;
        }
        .ol-zoom button:focus {
          outline: 2px solid #2563eb !important;
          outline-offset: 2px !important;
        }
      `;
      document.head.appendChild(style);
    };

    // Apply zoom control styles
    addZoomControlStyles();

    // Set up OpenLayers Geolocation for user location marker display
    const geolocation = new Geolocation({
      projection: map.getView().getProjection(),
      trackingOptions: {
        enableHighAccuracy: true,
        timeout: 10000,
        maximumAge: 300000 // 5 minutes
      }
    });

    geolocationRef.current = geolocation;

    // Handle position changes for displaying user location marker
    geolocation.on('change:position', () => {
      const coordinates = geolocation.getPosition();
      if (coordinates && locationSource) {
        locationSource.clear();
        
        // Add location marker
        const locationFeature = new Feature({
          geometry: new Point(coordinates)
        });
        locationSource.addFeature(locationFeature);

        console.log('📍 User location updated:', toLonLat(coordinates));
      }
    });

    // Handle accuracy changes (show accuracy circle)
    geolocation.on('change:accuracyGeometry', () => {
      const accuracyGeometry = geolocation.getAccuracyGeometry();
      if (accuracyGeometry && accuracySource) {
        accuracySource.clear();
        
        const accuracyFeature = new Feature({
          geometry: accuracyGeometry
        });
        accuracySource.addFeature(accuracyFeature);
      }
    });

    // Create and add enhanced location control with white icon and black symbol
    const locationControl = new LocationControl(map, locationLayerRef.current, accuracyLayerRef.current);
    locationControlRef.current = locationControl;
    map.addControl(locationControl);

    // Expose the map instance globally for ShapefileLayer to use
    window.olMap = map;

    // Add click interaction for legacy selection mode only
    if (onMapClick) {
      map.on('click', (event) => {
        // Only handle legacy selection mode, not the new drawing modes
        if (!drawingMode && !pointSelectionMode && !lineDrawingMode && selectionMode) {
          const coordinate = toLonLat(event.coordinate);
          const [lng, lat] = coordinate;
          
          // Clear previous selection marker
          if (selectedLocationSourceRef.current) {
            selectedLocationSourceRef.current.clear();
          }
          
          // Add new selection marker
          const marker = new Feature({
            geometry: new Point(event.coordinate)
          });
          if (selectedLocationSourceRef.current) {
            selectedLocationSourceRef.current.addFeature(marker);
          }
          
          onMapClick({ lat, lng });
        }
      });
    }

    // Store map reference for later use
    mapRef.current = map;

    // Create getMapState function to retrieve current map position
    const getMapState = () => {
      if (mapRef.current) {
        const view = mapRef.current.getView();
        const center = toLonLat(view.getCenter() || fromLonLat([67.0011, 24.8607]));
        const zoom = view.getZoom() || 13;
        return { center, zoom };
      }
      return { center: [67.0011, 24.8607], zoom: 13 };
    };

    // Call onMapReady callback with map methods
    if (onMapReady) {
      onMapReady({
        panTo,
        zoomToFeature,
        zoomToBoundary,
        getMapState
      });
    }

    // Add zoom change listener to update icon sizes
    map.getView().on('change:resolution', () => {
      // Trigger layer re-render when zoom changes
      if (featuresLayerRef.current) {
        featuresLayerRef.current.changed();
      }
      if (teamsLayerRef.current) {
        teamsLayerRef.current.changed();
      }
      if (tasksLayerRef.current) {
        tasksLayerRef.current.changed();
      }
    });

    // Persist view on moveend
    map.on('moveend', () => {
      const v = map.getView();
      const c = toLonLat(v.getCenter()!);
      localStorage.setItem('map_center', JSON.stringify([c[0], c[1]]));
      localStorage.setItem('map_zoom', String(v.getZoom() ?? 13));
    });

    // Add event listener for zoom-to-location functionality
    const handleZoomToLocation = (event: any) => {
      console.log('🎯 Map received zoom event:', event.detail);
      const { lat, lng, zoom, extent, padding } = event.detail;
      
      if (!mapRef.current) {
        console.error('❌ Map reference not available');
        return;
      }
      
      const view = mapRef.current.getView();
      
      // If an extent is provided, fit the view to it
      if (extent) {
        try {
          // Convert extent coordinates to map projection
          const extentCoords = [
            extent[0], extent[1], // min lon, min lat
            extent[2], extent[3]  // max lon, max lat
          ];
          
          // Create transformed extent in web mercator
          const transformedExtent = [
            fromLonLat([extentCoords[0], extentCoords[1]]),
            fromLonLat([extentCoords[2], extentCoords[3]])
          ].flat();
          
          view.fit(transformedExtent, {
            padding: padding ? [50, 50, 50, 50] : undefined,
            duration: 1000
          });
          console.log('✅ Map zoomed to extent:', extent);
          return;
        } catch (error) {
          console.error('❌ Error zooming to extent:', error);
          // Fall back to center/zoom
        }
      }
      
      // Otherwise, animate to the center and zoom
      view.animate({
        center: fromLonLat([lng, lat]),
        zoom: zoom || 15,
        duration: 1000
      });
      console.log('✅ Map animated to:', [lng, lat], 'zoom:', zoom);
    };

    window.addEventListener('zoomToLocation', handleZoomToLocation);

    return () => {
      window.removeEventListener('zoomToLocation', handleZoomToLocation);
      
      // Clean up geolocation
      if (geolocationRef.current) {
        geolocationRef.current.setTracking(false);
        geolocationRef.current = null;
      }
      
      // Clean up location control
      if (locationControlRef.current && mapRef.current) {
        mapRef.current.removeControl(locationControlRef.current);
        locationControlRef.current = null;
      }
      
      // Clean up zoom control styles
      const existingStyles = document.querySelectorAll('style');
      existingStyles.forEach(style => {
        if (style.textContent && style.textContent.includes('.ol-zoom')) {
          style.remove();
        }
      });
      
      if (mapRef.current) {
        mapRef.current.setTarget(undefined);
        window.olMap = null; // Clear the global reference
        mapRef.current = null;
      }
    };
  }, []);

  // Zoom change listener for shapefile optimization - DISABLED to prevent performance issues
  useEffect(() => {
    // DISABLED: This was causing excessive re-renders and hanging
    // The shapefiles will be rendered once and cached, zoom-based optimization is not needed
    // for most use cases and was causing more harm than good
    
    // if (!mapRef.current) return;
    // const map = mapRef.current;
    // let zoomTimeout: NodeJS.Timeout;
    // const handleZoomEnd = () => {
    //   clearTimeout(zoomTimeout);
    //   zoomTimeout = setTimeout(() => {
    //     console.log('🔄 Zoom changed, updating shapefile features...');
    //     setShapefileUpdateTrigger(prev => prev + 1);
    //   }, 300);
    // };
    // map.getView().on('change:resolution', handleZoomEnd);
    // return () => {
    //   clearTimeout(zoomTimeout);
    //   map.getView().un('change:resolution', handleZoomEnd);
    // };
  }, []);

  // Handle drawing modes (polygon, point, line)
  useEffect(() => {
    if (!mapRef.current) return;

    // Remove existing draw interaction
    if (drawInteractionRef.current) {
      mapRef.current.removeInteraction(drawInteractionRef.current);
      drawInteractionRef.current = null;
    }

    // Remove existing draw layer
    if (drawLayerRef.current) {
      mapRef.current.removeLayer(drawLayerRef.current);
      drawLayerRef.current = null;
    }

    // Handle polygon drawing
    if (drawingMode && onPolygonCreated) {
      const source = new VectorSource();
      const drawLayer = new VectorLayer({
        source: source,
        style: new Style({
          fill: new Fill({
            color: 'rgba(255, 0, 0, 0.2)'
          }),
          stroke: new Stroke({
            color: '#FF0000',
            width: 2
          })
        })
      });

      mapRef.current.addLayer(drawLayer);
      drawLayerRef.current = drawLayer;

      drawInteractionRef.current = new Draw({
        source: source,
        type: 'Polygon'
      });

      drawInteractionRef.current.on('drawend', (event) => {
        const geometry = event.feature.getGeometry() as Polygon;
        const coordinates = geometry.getCoordinates();
        
        // Convert coordinates from map projection to longitude/latitude
        const lonLatCoordinates = coordinates.map(ring =>
          ring.map(coord => toLonLat(coord))
        );

        if (onPolygonCreated) {
          console.log('Polygon created with coordinates:', lonLatCoordinates);
          onPolygonCreated({
            name: '',
            coordinates: lonLatCoordinates
          });
        }

        // Remove the draw interaction to prevent further drawing
        if (drawInteractionRef.current) {
          mapRef.current?.removeInteraction(drawInteractionRef.current);
          drawInteractionRef.current = null;
        }
      });

      mapRef.current.addInteraction(drawInteractionRef.current);
    }

    // Handle point selection mode
    if (pointSelectionMode && onMapClick) {
      const source = new VectorSource();
      const drawLayer = new VectorLayer({
        source: source,
        style: new Style({
          image: new Circle({
            radius: 8,
            fill: new Fill({ color: '#4CAF50' }),
            stroke: new Stroke({ color: '#ffffff', width: 2 })
          })
        })
      });

      mapRef.current.addLayer(drawLayer);
      drawLayerRef.current = drawLayer;

      drawInteractionRef.current = new Draw({
        source: source,
        type: 'Point'
      });

      drawInteractionRef.current.on('drawend', (event) => {
        const geometry = event.feature.getGeometry() as Point;
        const coordinates = geometry.getCoordinates();
        const [lng, lat] = toLonLat(coordinates);

        if (onMapClick) {
          onMapClick({ lat, lng });
        }

        // Remove the draw interaction after single point
        if (drawInteractionRef.current) {
          mapRef.current?.removeInteraction(drawInteractionRef.current);
          drawInteractionRef.current = null;
        }
      });

      mapRef.current.addInteraction(drawInteractionRef.current);
    }

    // Handle line drawing mode
    if (lineDrawingMode && !drawInteractionRef.current && mapRef.current) {
      console.log('🔵 Activating line drawing mode');
      const source = new VectorSource();
      const drawLayer = new VectorLayer({
        source: source,
        style: new Style({
          stroke: new Stroke({
            color: '#2196F3',
            width: 3
          }),
          image: new Circle({
            radius: 6,
            fill: new Fill({ color: '#2196F3' }),
            stroke: new Stroke({ color: '#ffffff', width: 2 })
          })
        })
      });

      mapRef.current.addLayer(drawLayer);
      drawLayerRef.current = drawLayer;

      drawInteractionRef.current = new Draw({
        source: source,
        type: 'LineString',
        minPoints: 2,
        maxPoints: 20
      });

      drawInteractionRef.current.on('drawend', (event) => {
        console.log('🔵 Line drawing completed');
        const geometry = event.feature.getGeometry() as LineString;
        const coordinates = geometry.getCoordinates();
        
        console.log('🔵 Line coordinates:', coordinates.length, 'points');
        
        // Validate point count
        if (coordinates.length < 2) {
          console.warn('Line must have at least 2 points');
          return;
        }
        
        if (coordinates.length > 20) {
          console.warn('Line cannot have more than 20 points');
          return;
        }

        const lonLatCoordinates = coordinates.map(coord => {
          const [lng, lat] = toLonLat(coord);
          return { lat, lng };
        });

        console.log('🔵 Converted coordinates:', lonLatCoordinates);

        // Pass the line coordinates to the completion handler
        if (onLineCreated) {
          console.log('🔵 Calling onLineCreated handler');
          onLineCreated({ coordinates: lonLatCoordinates });
        } else {
          console.warn('🔵 No onLineCreated handler available');
        }

        // Remove the draw interaction after line completion
        if (drawInteractionRef.current) {
          mapRef.current?.removeInteraction(drawInteractionRef.current);
          drawInteractionRef.current = null;
        }
      });

      mapRef.current.addInteraction(drawInteractionRef.current);
    }
  }, [drawingMode, pointSelectionMode, lineDrawingMode, onPolygonCreated, onMapClick, onLineCreated]);

  // Handle clearing drawn polygon
  useEffect(() => {
    if (clearDrawnPolygon && drawLayerRef.current && mapRef.current) {
      mapRef.current.removeLayer(drawLayerRef.current);
      drawLayerRef.current = null;
    }
  }, [clearDrawnPolygon]);

  // Update features on the map
  useEffect(() => {
    if (!featuresLayerRef.current) return;

    const source = featuresLayerRef.current.getSource();
    if (!source) return;

    source.clear();

    features.forEach(feature => {
      if (!feature.geometry) return;

      try {
        const geometry = typeof feature.geometry === 'string'
          ? JSON.parse(feature.geometry)
          : feature.geometry;

        let olFeature: Feature | null = null;

        if (geometry.type === 'Point') {
          const [lng, lat] = geometry.coordinates;
          olFeature = new Feature({
            geometry: new Point(fromLonLat([lng, lat])),
            featureData: feature
          });
        } else if (geometry.type === 'LineString') {
          const coords = geometry.coordinates.map(([lng, lat]: number[]) => fromLonLat([lng, lat]));
          olFeature = new Feature({
            geometry: new LineString(coords),
            featureData: feature
          });
        } else if (geometry.type === 'Polygon') {
          const coords = geometry.coordinates.map((ring: number[][]) =>
            ring.map(([lng, lat]: number[]) => fromLonLat([lng, lat]))
          );
          olFeature = new Feature({
            geometry: new Polygon(coords),
            featureData: feature
          });
        }

        if (olFeature) {
          source.addFeature(olFeature);
        }
      } catch (error) {
        console.error('Error rendering feature geometry:', error);
      }
    });
  }, [features, activeFilters]);

  // Update team markers on the map
  useEffect(() => {
    if (!teamsLayerRef.current) return;

    const source = teamsLayerRef.current.getSource();
    if (!source) return;

    source.clear();

    teams.forEach(team => {
      if (!team.currentLocation) return;

      try {
        const location = typeof team.currentLocation === 'string'
          ? JSON.parse(team.currentLocation)
          : team.currentLocation;

        if (location.type === 'Point') {
          const [lng, lat] = location.coordinates;
          const teamFeature = new Feature({
            geometry: new Point(fromLonLat([lng, lat])),
            teamData: team
          });
          source.addFeature(teamFeature);
        }
      } catch (error) {
        console.error('Error rendering team marker:', error);
      }
    });
  }, [teams]);

  // Update boundaries on the map
  useEffect(() => {
    if (!boundariesLayerRef.current) return;

    const source = boundariesLayerRef.current.getSource();
    if (!source) return;

    source.clear();

    boundaries.forEach(boundary => {
      if (!boundary.geometry) return;

      try {
        const geometry = typeof boundary.geometry === 'string'
          ? JSON.parse(boundary.geometry)
          : boundary.geometry;

        if (geometry.type === 'Polygon') {
          const coords = geometry.coordinates.map((ring: number[][]) =>
            ring.map(([lng, lat]: number[]) => fromLonLat([lng, lat]))
          );
          const polygon = new Polygon(coords);
          const boundaryFeature = new Feature({
            geometry: polygon,
            boundaryData: boundary
          });
          source.addFeature(boundaryFeature);

          // Add label with team assignment for supervisors
          if (allTeams && allTeams.length > 0) {
            const center = polygon.getInteriorPoint().getCoordinates();
            const labelFeature = new Feature({
              geometry: new Point(center),
              type: 'boundary-label'
            });
            
            // Find assigned team with robust ObjectId comparison
            const assignedTeam = allTeams.find(team => {
              if (!boundary.assignedTo || !team._id) return false;
              
              // Convert both IDs to strings for reliable comparison
              const teamIdStr = String(team._id);
              const assignedIdStr = String(boundary.assignedTo);
              
              return teamIdStr === assignedIdStr;
            });
            
            const teamName = assignedTeam ? assignedTeam.name : "Unassigned";
            
            labelFeature.set('labelText', `${boundary.name}\nAssigned to: ${teamName}`);
            source.addFeature(labelFeature);
          }
        }
      } catch (error) {
        console.error('Error rendering boundary:', error);
      }
    });
  }, [boundaries, allTeams]);

  // Update tasks on the map
  useEffect(() => {
    if (!tasksLayerRef.current) return;

    const source = tasksLayerRef.current.getSource();
    if (!source) return;

    source.clear();

    tasks.forEach(task => {
      if (!task.location) return;

      try {
        const location = typeof task.location === 'string'
          ? JSON.parse(task.location)
          : task.location;

        if (location.type === 'Point') {
          const [lng, lat] = location.coordinates;
          const taskFeature = new Feature({
            geometry: new Point(fromLonLat([lng, lat])),
            taskData: task
          });
          source.addFeature(taskFeature);
        }
      } catch (error) {
        console.error('Error rendering task marker:', error);
      }
    });
  }, [tasks]);

  // OPTIMIZED SHAPEFILE RENDERING - SHOW ALL FEATURES WITH PERFORMANCE OPTIMIZATIONS
  useEffect(() => {
    if (!shapefilesLayerRef.current) return;

    const source = shapefilesLayerRef.current.getSource();
    if (!source) return;

    // Clear existing shapefile features
    source.clear();

    // If shapefiles are empty, just return
    if (!shapefiles || shapefiles.length === 0) return;

    // Processing shapefiles for display

    // Get current zoom level for geometry simplification only
    const currentZoom = mapRef.current?.getView().getZoom() || 13;
    
    let totalFeaturesProcessed = 0;
    let totalFeaturesAdded = 0;

    // Process each shapefile
    shapefiles.forEach(shapefile => {
      try {
        if (!shapefile.features) {
          console.warn(`Shapefile "${shapefile.name}" has no features`);
          return;
        }

        // Handle both GeoJSON FeatureCollection and raw features array
        const geojson = typeof shapefile.features === 'string'
          ? JSON.parse(shapefile.features) 
          : shapefile.features;

        // Determine if it's a FeatureCollection or array of features
        if (geojson.type === 'FeatureCollection' && Array.isArray(geojson.features)) {
          const totalFeatures = geojson.features.length;
          totalFeaturesProcessed += totalFeatures;
          
          // SHOW ALL FEATURES - No limiting
          const featuresToProcess = geojson.features;
          
          // Create an enhanced version with metadata
          const enhancedGeoJSON = {
            type: 'FeatureCollection',
            features: featuresToProcess.map((feature: any) => ({
              ...feature,
              properties: {
                ...(feature.properties || {}),
                shapefileId: shapefile._id,
                shapefileName: shapefile.name
              }
            }))
          };
          
          // Parse GeoJSON into OpenLayers features with light geometry simplification for performance
          try {
            const olFeatures = new GeoJSON().readFeatures(enhancedGeoJSON, {
              featureProjection: 'EPSG:3857' // Web Mercator
            });
            
            // Light geometry simplification based on zoom level for better performance
            olFeatures.forEach((feature, index) => {
              const geometry = feature.getGeometry();
              if (geometry && (geometry.getType() === 'Polygon' || geometry.getType() === 'LineString' || geometry.getType() === 'MultiPolygon')) {
                // Light simplification - only at very low zoom levels
                const tolerance = currentZoom < 8 ? 50 : 
                                currentZoom < 10 ? 25 : 
                                currentZoom < 12 ? 10 : 5; // Minimal simplification
                geometry.simplify(tolerance);
              }
              
              feature.set('shapefileData', {
                ...featuresToProcess[index],
                parentShapefile: shapefile
              });
            });
            
            // Add ALL features to source
            source.addFeatures(olFeatures);
            totalFeaturesAdded += olFeatures.length;
          } catch (error) {
            console.error(`❌ Error parsing GeoJSON for "${shapefile.name}":`, error);
          }
        } else if (Array.isArray(geojson)) {
          // Handle array of features - SHOW ALL
          const totalFeatures = geojson.length;
          totalFeaturesProcessed += totalFeatures;
          const featuresToProcess = geojson; // Show all features
          
          // Convert to GeoJSON FeatureCollection format
          const featureCollection = {
            type: 'FeatureCollection',
            features: featuresToProcess.map((feature: any) => {
              if (!feature.properties) feature.properties = {};
              feature.properties.shapefileId = shapefile._id;
              feature.properties.shapefileName = shapefile.name;
              return feature;
            })
          };
          
          // Parse as GeoJSON with light simplification
          try {
            const olFeatures = new GeoJSON().readFeatures(featureCollection, {
              featureProjection: 'EPSG:3857'
            });
            
            // Light geometry simplification
            olFeatures.forEach((feature, index) => {
              const geometry = feature.getGeometry();
              if (geometry && (geometry.getType() === 'Polygon' || geometry.getType() === 'LineString' || geometry.getType() === 'MultiPolygon')) {
                const tolerance = currentZoom < 8 ? 50 : 
                                currentZoom < 10 ? 25 : 
                                currentZoom < 12 ? 10 : 5;
                geometry.simplify(tolerance);
              }
              
              feature.set('shapefileData', {
                ...featuresToProcess[index],
                parentShapefile: shapefile
              });
            });
            
            // Add ALL features to source
            source.addFeatures(olFeatures);
            totalFeaturesAdded += olFeatures.length;
          } catch (error) {
            console.error(`❌ Error parsing feature array for "${shapefile.name}":`, error);
          }
        } else {
          console.warn(`⚠️ Invalid features format in "${shapefile.name}"`);
        }
      } catch (error) {
        console.error(`❌ Error processing shapefile "${shapefile.name}":`, error);
      }
    });

    // Shapefile processing complete
  }, [shapefiles]); // Only depend on shapefiles, remove update trigger to prevent excessive re-renders

  const panTo = useCallback((lat: number, lng: number, zoom?: number) => {
    if (mapRef.current) {
      const view = mapRef.current.getView();
      view.setCenter(fromLonLat([lng, lat]));
      if (zoom) {
        view.setZoom(zoom);
      }
    }
  }, []);

  // Method to zoom to a specific feature and highlight it
  const zoomToFeature = useCallback((featureId: string): boolean => {
    console.log('🎯 zoomToFeature called with ID:', featureId);
    
    if (!mapRef.current || !featuresLayerRef.current) {
      console.log('❌ Map or features layer not available');
      return false;
    }

    const source = featuresLayerRef.current.getSource();
    if (!source) {
      console.log('❌ Features layer source not available');
      return false;
    }

    // Find the feature by ID
    const olFeatures = source.getFeatures();
    console.log('📊 Total features in layer:', olFeatures.length);
    
    const targetFeature = olFeatures.find(f => {
      const featureData = f.get('featureData');
      return featureData && featureData._id.toString() === featureId;
    });

    if (targetFeature) {
      console.log('✅ Found target feature:', targetFeature.get('featureData'));
      const geometry = targetFeature.getGeometry();
      if (geometry) {
        const extent = geometry.getExtent();
        console.log('📍 Feature extent:', extent);
        const view = mapRef.current.getView();
        
        // Fit to the feature extent with padding
        view.fit(extent, {
          padding: [50, 50, 50, 50],
          duration: 1000,
          maxZoom: 18
        });

        console.log('🎯 Successfully zoomed to feature');
        // Highlight the feature temporarily
        highlightFeature(targetFeature);
        return true;
      } else {
        console.log('❌ Feature has no geometry');
        // Dispatch custom event for error handling
        window.dispatchEvent(new CustomEvent('map-navigation-error', {
          detail: { type: 'feature', id: featureId, error: 'Feature has no geometry' }
        }));
        return false;
      }
    } else {
      console.log('❌ Feature not found with ID:', featureId);
      console.log('Available feature IDs:', olFeatures.map(f => {
        const data = f.get('featureData');
        return data ? data._id.toString() : 'no-data';
      }));
      // Don't dispatch error event here - let the retry logic handle it
      return false;
    }
  }, []);

  // Method to zoom to a specific boundary and highlight it
  const zoomToBoundary = useCallback((boundaryId: string): boolean => {
    console.log('🏔️ zoomToBoundary called with ID:', boundaryId);
    
    if (!mapRef.current || !boundariesLayerRef.current) {
      console.log('❌ Map or boundaries layer not available');
      return false;
    }

    const source = boundariesLayerRef.current.getSource();
    if (!source) {
      console.log('❌ Boundaries layer source not available');
      return false;
    }

    // Find the boundary by ID
    const olFeatures = source.getFeatures();
    console.log('📊 Total boundaries in layer:', olFeatures.length);
    
    const targetBoundary = olFeatures.find(f => {
      const boundaryData = f.get('boundaryData');
      return boundaryData && boundaryData._id.toString() === boundaryId;
    });

    if (targetBoundary) {
      console.log('✅ Found target boundary:', targetBoundary.get('boundaryData'));
      const geometry = targetBoundary.getGeometry();
      if (geometry) {
        const extent = geometry.getExtent();
        console.log('📍 Boundary extent:', extent);
        const view = mapRef.current.getView();
        
        // Fit to the boundary extent with padding
        view.fit(extent, {
          padding: [50, 50, 50, 50],
          duration: 1000,
          maxZoom: 16
        });

        console.log('🏔️ Successfully zoomed to boundary');
        // Highlight the boundary temporarily
        highlightFeature(targetBoundary);
        return true;
      } else {
        console.log('❌ Boundary has no geometry');
        // Dispatch custom event for error handling
        window.dispatchEvent(new CustomEvent('map-navigation-error', {
          detail: { type: 'boundary', id: boundaryId, error: 'Boundary has no geometry' }
        }));
        return false;
      }
    } else {
      console.log('❌ Boundary not found with ID:', boundaryId);
      console.log('Available boundary IDs:', olFeatures.map(f => {
        const data = f.get('boundaryData');
        return data ? data._id.toString() : 'no-data';
      }));
      // Don't dispatch error event here - let the retry logic handle it
      return false;
    }
  }, []);

  // Method to highlight a feature temporarily
  const highlightFeature = useCallback((feature: Feature) => {
    if (!mapRef.current) return;

    // Create a temporary highlight layer if it doesn't exist
    let highlightLayer = mapRef.current.getLayers().getArray().find(layer => 
      layer.get('name') === 'highlight-layer'
    ) as VectorLayer<VectorSource>;

    if (!highlightLayer) {
      const highlightSource = new VectorSource();
      highlightLayer = new VectorLayer({
        source: highlightSource,
        style: new Style({
          stroke: new Stroke({
            color: '#ff0000',
            width: 4
          }),
          fill: new Fill({
            color: 'rgba(255, 0, 0, 0.1)'
          })
        }),
        zIndex: 1000
      });
      highlightLayer.set('name', 'highlight-layer');
      mapRef.current.addLayer(highlightLayer);
    }

    const highlightSource = highlightLayer.getSource();
    if (highlightSource) {
      // Clear previous highlights
      highlightSource.clear();
      
      // Clone the feature for highlighting
      const highlightFeature = feature.clone();
      highlightSource.addFeature(highlightFeature);

      // Remove highlight after 3 seconds
      setTimeout(() => {
        highlightSource.clear();
      }, 3000);
    }
  }, []);

  // Effect to manage select interaction based on selection modes
  useEffect(() => {
    if (!mapRef.current) return;

    const map = mapRef.current;

    // Remove existing select interaction
    if (selectInteractionRef.current) {
      map.removeInteraction(selectInteractionRef.current);
      selectInteractionRef.current = null;
    }

    // Add select interaction only when not in any drawing/selection modes
    if (!pointSelectionMode && !lineDrawingMode && !selectionMode && !drawingMode) {
      selectInteractionRef.current = new Select({
        condition: click,
        // Prefer selecting non-shapefile layers first to avoid blockage
        layers: [
          featuresLayerRef.current,
          boundariesLayerRef.current,
          teamsLayerRef.current,
          tasksLayerRef.current
        ].filter((layer): layer is VectorLayer<any> => layer !== null)
      });

      selectInteractionRef.current.on('select', (event) => {
        const selected = event.selected;
        if (selected.length > 0) {
          const feature = selected[0];
          const featureData = feature.get('featureData');
          const teamData = feature.get('teamData');
          const boundaryData = feature.get('boundaryData');
          const taskData = feature.get('taskData');
          const shapefileData = feature.get('shapefileData');

          if (featureData && onFeatureClick) {
            onFeatureClick(featureData);
          } else if (teamData && onTeamClick) {
            onTeamClick(teamData);
          } else if (boundaryData && onBoundaryClick) {
            onBoundaryClick(boundaryData);
          } else if (shapefileData && onShapefileClick) {
            onShapefileClick(shapefileData);
          }
        }
      });

      map.addInteraction(selectInteractionRef.current);
    }
  }, [pointSelectionMode, lineDrawingMode, selectionMode, drawingMode, onFeatureClick, onTeamClick, onBoundaryClick, onShapefileClick]);

  return (
    <div className={className}>
      <div
        ref={mapContainerRef}
        className="w-full h-full touch-pan-y touch-pinch-zoom"
        style={{ 
          minHeight: '300px',
          touchAction: 'pan-x pan-y pinch-zoom',
          userSelect: 'none'
        }}
        id="map"
      />
    </div>
  );
};

export default OpenLayersMap;<|MERGE_RESOLUTION|>--- conflicted
+++ resolved
@@ -703,21 +703,14 @@
         new TileLayer({
           source: new OSM()
         }),
-<<<<<<< HEAD
-        // Order layers from bottom to top (first added = bottom)
-        shapefilesLayerRef.current,    // Bottom layer - shapefiles
-        boundariesLayerRef.current,     // Above shapefiles
-        featuresLayerRef.current,       // Above boundaries
-        tasksLayerRef.current,          // Above features
-        teamsLayerRef.current,          // Above tasks
-=======
+
         // Ensure shapefiles are ALWAYS below features and boundaries
         shapefilesLayerRef.current,
         boundariesLayerRef.current,
         featuresLayerRef.current,
         teamsLayerRef.current,
         tasksLayerRef.current,
->>>>>>> a660b3cf
+
         selectedLocationLayerRef.current,
         accuracyLayerRef.current,       // Accuracy circle
         locationLayerRef.current        // User location marker on top
